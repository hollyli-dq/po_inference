--- conflicted
+++ resolved
@@ -29,7 +29,6 @@
 
 The model uses a latent space representation where:
 
-<<<<<<< HEAD
 - Each item \(i\) has a K-dimensional latent position \(U_i \in \mathbb{R}^K\)
 - The correlation between dimensions is controlled by parameter \(\rho\)
 - The transformed latent positions \(\eta_i\) are given by:
@@ -41,22 +40,17 @@
 1 & \text{if } \eta_i \prec \eta_j \\
 0 & \text{otherwise}
 \end{cases} \]
-=======
-- Each item $j$ has a K-dimensional latent position $U_j \in \mathbb{R}^K$
-- The correlation between dimensions is controlled by parameter $\rho$
-- The transformed latent positions $\eta_j$ are given by:
-  $  \eta_j = U_j + \alpha_j$
-
-#### Theorem(Partial Order Model)
-
-For $\alpha$ and $\Sigma_\rho$ defined above, if we take
-
-- $U_{j,:} \sim \mathcal{N}(0, \Sigma_\rho)$, independent for each $j \in M$,
-- $\eta_{j,:} = G^{-1}\bigl(\Phi(U_{j,:})\bigr) + \alpha_j \,1_K^T$, and
-- $y \sim p\bigl(\cdot \mid h(\eta(U, \beta))\bigr)$,
->>>>>>> 96254618
+
+#### Theorem (Partial Order Model)
+
+For \(\alpha\) and \(\Sigma_\rho\) defined above, if we take:
+
+- \(U_{j,:} \sim \mathcal{N}(0, \Sigma_\rho)\), independent for each \(j \in M\),
+- \(\eta_{j,:} = G^{-1}\bigl(\Phi(U_{j,:})\bigr) + \alpha_j \,1_K^T\), and
+- \(y \sim p\bigl(\cdot \mid h(\eta(U, \beta))\bigr)\),
 
 ### MCMC Inference
+
 The posterior distribution is given by:
 
 $$
@@ -65,20 +59,19 @@
 
 We sample from this posterior using MCMC. Specific update steps include:
 
-<<<<<<< HEAD
-- Prior distributions:
-  - \(\rho \sim \text{Beta}(1, \rho_{\text{prior}})\)
-  - \(\tau \sim \text{Uniform}(0, 1)\)
-  - \(K \sim \text{Truncated-Poisson}(\lambda)\)
-  - \(\beta \sim \text{Normal}(0, \sigma^2)\) for covariate effects
-- Likelihood function incorporating:
-  - Partial order constraints
-  - Noise models (queue-jump or Mallows)
-=======
-- Updating $\rho$$:Using a Beta prior (e.g., $$\text{Beta}(1, \rho_\text{prior})$$) with a mean around 0.9.
-- Updating $p_{\mathrm{noise}}$: Using a Metropolis step with a Beta prior (e.g., $\text{Beta}(1, 9)$) with a mean around 0.1.
-- Updating the latent positions $U$: Via a random-walk proposal given a row vector updated for each iteration.
-
+- Updating \(\rho\): Using a Beta prior (e.g., \(\text{Beta}(1, \rho_\text{prior})\)) with a mean around 0.9.
+- Updating \(p_{\mathrm{noise}}\): Using a Metropolis step with a Beta prior (e.g., \(\text{Beta}(1, 9)\)) with a mean around 0.1.
+- Updating the latent positions \(U\): Via a random-walk proposal given a row vector updated for each iteration.
+
+Prior distributions:
+- \(\rho \sim \text{Beta}(1, \rho_{\text{prior}})\)
+- \(\tau \sim \text{Uniform}(0, 1)\)
+- \(K \sim \text{Truncated-Poisson}(\lambda)\)
+- \(\beta \sim \text{Normal}(0, \sigma^2)\) for covariate effects
+
+The likelihood function incorporates:
+- Partial order constraints
+- Noise models (queue-jump or Mallows)
 
 ## Project structure
 ```
@@ -122,7 +115,6 @@
    - Partial order graphs
    - MCMC trace plots
    - Parameter posterior distributions
->>>>>>> 96254618
 
 ## Installation
 
@@ -143,29 +135,7 @@
 pip install -r requirements.txt
 ```
 
-<<<<<<< HEAD
 ## Project Structure
-=======
-## Usage
-
-### Test example
-
-run main.py in the model with the given test case, or go notebook to view the example.
-
-```bash
-# Run with default settings
-sh scripts/run.sh 
-```
-or 
-```bash
-# Run with default settings
-python scripts/main.py 
-```
-
-### Command Line Interface
-
-The package provides a command-line interface for running the analysis:
->>>>>>> 96254618
 
 ```
 po_inference/
@@ -200,7 +170,21 @@
 
 ## Usage
 
-### Running the Analysis
+### Test example
+
+run main.py in the model with the given test case, or go notebook to view the example.
+
+```bash
+# Run with default settings
+sh scripts/run.sh 
+```
+or 
+```bash
+# Run with default settings
+python scripts/main.py 
+```
+
+### Command Line Interface
 
 The main script can be run using the provided shell script:
 
@@ -249,7 +233,6 @@
 
 ## Dependencies
 
-<<<<<<< HEAD
 - Python 3.8+
 - NumPy
 - Matplotlib
@@ -258,7 +241,6 @@
 
 ## References
 
-=======
 The `mcmc_config.yaml` file controls various aspects of data generation:
 
 ```yaml
@@ -283,7 +265,6 @@
   K_prior: 3
 
 ```
->>>>>>> 96254618
 
 ## License
 
